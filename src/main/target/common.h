--- conflicted
+++ resolved
@@ -75,14 +75,10 @@
 #endif
 
 #if (FLASH_SIZE > 128)
-<<<<<<< HEAD
-#define USE_DASHBOARD
-=======
 #define CMS
 #define USE_DASHBOARD
 #define USE_MSP_DISPLAYPORT
 #define TELEMETRY_JETIEXBUS
->>>>>>> 071b14f9
 #define TELEMETRY_MAVLINK
 #define USE_RX_MSP
 #define USE_SERIALRX_JETIEXBUS
