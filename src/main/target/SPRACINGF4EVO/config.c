/*
 * This file is part of Cleanflight.
 *
 * Cleanflight is free software: you can redistribute it and/or modify
 * it under the terms of the GNU General Public License as published by
 * the Free Software Foundation, either version 3 of the License, or
 * (at your option) any later version.
 *
 * Cleanflight is distributed in the hope that it will be useful,
 * but WITHOUT ANY WARRANTY; without even the implied warranty of
 * MERCHANTABILITY or FITNESS FOR A PARTICULAR PURPOSE.  See the
 * GNU General Public License for more details.
 *
 * You should have received a copy of the GNU General Public License
 * along with Cleanflight.  If not, see <http://www.gnu.org/licenses/>.
 */

#include <stdbool.h>
#include <stdint.h>

#include <platform.h>

#ifdef TARGET_CONFIG

#include "io/serial.h"

#include "rx/rx.h"

#include "sensors/barometer.h"

#include "telemetry/telemetry.h"


void targetConfiguration(void)
{
    barometerConfigMutable()->baro_hardware = BARO_DEFAULT;
    rxConfigMutable()->sbus_inversion = 1;
    serialConfigMutable()->portConfigs[1].functionMask = FUNCTION_MSP; // So SPRacingF3OSD users don't have to change anything.
    serialConfigMutable()->portConfigs[findSerialPortIndexByIdentifier(TELEMETRY_UART)].functionMask = FUNCTION_TELEMETRY_SMARTPORT;
    telemetryConfigMutable()->halfDuplex = 0;
<<<<<<< HEAD
    telemetryConfigMutable()->telemetry_inversion = 0;
=======
    telemetryConfigMutable()->telemetry_inverted = true;
>>>>>>> 1388c3ee
}
#endif<|MERGE_RESOLUTION|>--- conflicted
+++ resolved
@@ -38,10 +38,6 @@
     serialConfigMutable()->portConfigs[1].functionMask = FUNCTION_MSP; // So SPRacingF3OSD users don't have to change anything.
     serialConfigMutable()->portConfigs[findSerialPortIndexByIdentifier(TELEMETRY_UART)].functionMask = FUNCTION_TELEMETRY_SMARTPORT;
     telemetryConfigMutable()->halfDuplex = 0;
-<<<<<<< HEAD
-    telemetryConfigMutable()->telemetry_inversion = 0;
-=======
     telemetryConfigMutable()->telemetry_inverted = true;
->>>>>>> 1388c3ee
 }
 #endif