--- conflicted
+++ resolved
@@ -30,14 +30,12 @@
 mcu.mak.old
 stm32.mak
 
-<<<<<<< HEAD
 # eclipse launch configurations
 /support/eclipse
-=======
+
 # Artefacts for Visual Studio Code
 /.vscode/
 
 # Artefacts for CLion
 /cmake-build-debug/
-/CMakeLists.txt
->>>>>>> 6e4af36c
+/CMakeLists.txt